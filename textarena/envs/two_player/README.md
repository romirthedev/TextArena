--- conflicted
+++ resolved
@@ -3,11 +3,7 @@
 - chess **leon** [Done, not tested]
 - truth or deception **leon** [Done, not tested / Also, fact-check the actual facts]
 - word chains **leon** [Done, not tested]
-<<<<<<< HEAD
-- taboo **leon**
-- spelling bee **leon**
-- iterated prisoners dilemma with chat **Dylan** [Done]
-=======
+
 - spelling bee **leon** [Done, not tested]
 - connect four **leon** [Done, not tested]
 - Liar's dice **leon** [Done, not tested]
@@ -19,14 +15,13 @@
 - poker **leon** [Buggy, not done]
 - car puzzle **leon** [Buggy, not done]
 
->>>>>>> bcb2a292
 
 - car puzzle **leon**
 - math proof **leon**
 - code creation **leon**
 
 
-- iterated prisoners dilemma with chat **Dylan**
+- iterated prisoners dilemma with chat **Dylan** [Done]
 - memory game **Bobby**
 
 - Letter Auction: Players "bid" on letters to form the highest-scoring word. Each player has a limited number of points to bid with, and the goal is to assemble the highest-value word from the letters won. **Anybody**
