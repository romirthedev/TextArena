# good explanation of the game: https://www.youtube.com/watch?v=l53oL0ptt7k
import random
from enum import Enum
from typing import List, Optional, Dict, Set, Tuple, Any

from textarena.envs.Diplomacy.map_fstring import DIPLOMACY_MAP_TEMPLATE

class Season(Enum):
    SPRING = "Spring"
    FALL = "Fall"
    WINTER = "Winter"

class PhaseType(Enum):
    MOVEMENT = "Movement"
    RETREATS = "Retreats"
    ADJUSTMENTS = "Adjustments"

class UnitType(Enum):
    ARMY = "A"
    FLEET = "F"

class TerrainType(Enum):
    LAND = "land"
    SEA = "sea"
    COAST = "coast"

class OrderType(Enum):
    HOLD = "H"
    MOVE = "-"
    SUPPORT = "S"
    CONVOY = "C"
    RETREAT = "R"
    BUILD = "B"
    DISBAND = "D"
    WAIVE = "WAIVE"


class Region:
    """ Represents a region on the Diplomacy map """
    def __init__(self, name: str, terrain_type: TerrainType, is_supply_center: bool = False):
        self.name: str = name 
        self.terrain_type: TerrainType = terrain_type
        self.is_supply_center: bool = is_supply_center
        self.owner: Optional[str] = None 
        self.unit: Optional[Unit] = None 
        self.dislodged_unit: Optional[Unit] = None 
        self.adjacent_regions: Dict[str, Set[str]] = {"A": set(), "F": set()}
        self.home_for: Optional[str] = None

    def add_adjacency(self, other_region: str, unit_types: List[str]):
        """ Add adjacency to another region for specific unit types """
        for unit_type in unit_types:
            self.adjacent_regions[unit_type].add(other_region)

    def is_adjacent(self, unit_type: UnitType, other_region: str) -> bool:
        """ Check if this region is adjacent to another for a given unit type """
        return other_region in self.adjacent_regions[unit_type.value]

    def place_unit(self, unit) -> bool:
        """ Place a unit in this region """
        if self.unit is not None:
            return False 
        self.unit = unit 
        return True 

    def remove_unit(self) -> Optional['Unit']:
        """ Remove and return the unit from this region """
        unit = self.unit 
        self.unit = None 
        return unit 

    def dislodge_unit(self) -> Optional['Unit']:
        """ Remove any disloged unit """
        unit = self.dislodged_unit
        self.dislodged_unit = None 
        return unit 

    def set_owner(self, power) -> None:
        """ Set the owner of this supply center """
        if not self.is_supply_center:
            return 
        self.owner = power

    def __str__(self) -> str:
        return self.name 



class Unit:
    """ Represents a military unit on the map """
    def __init__(self, unit_type: UnitType, power: str):
        self.type: UnitType = unit_type
        self.power: str = power
        self.region: Optional[Region] = None # will be set when placed on map
        self.dislodged: bool = False 
        self.retreat_options: List[str] = [] 

    def place_in_region(self, region: Region) -> bool:
        """ Place this unit in a region """
        if region.place_unit(self):
            self.region = region 
            return True 
        return False 

    def move_to_region(self, region: Region) -> bool:
        """ Move this unit to a new region """
        if not self.region:
            return False 
        
        old_region = self.region 
        if region.place_unit(self):
            old_region.remove_unit()
            self.region = region 
            return True 
        return False 

    def dislodge(self) -> None:
        """ Mark this unit as dislodged """
        self.dislodged = True 
        if self.region:
            self.region.unit = None 

    def retreat(self, region: Region) -> bool:
        """ Retreat this unit to a new region """
        if not self.dislodged or region.name not in self.retreat_options:
            return False 

        if region.place_unit(self):
            self.dislodged = False 
            self.region = region 
            self.retreat_options = []
            return True 
        return False

    def __str__(self) -> str:
        prefix = "*" if self.dislodged else ""
        location = self.region.name if self.region else "NOWHERE"
        return f"{prefix}{self.type.value} {location}"



class Order:
    """ Represents an order in the game """
    def __init__(self, power: str, unit_type: UnitType, location: str, 
                 order_type: OrderType, target: str = None, secondary_target: str = None):
        self.power: str = power
        self.unit_type: UnitType = unit_type 
        self.location: str = location 
        self.order_type: OrderType = order_type 
        self.target: Optional[str] = target 
        self.secondary_target: Optional[str] = secondary_target
        self.result: Optional[str] = None # For storing resolution results
        self.strength: int = 1 # Base strength of the order 

    def __str__(self) -> str:
        if self.order_type == OrderType.HOLD:
            return f"{self.unit_type.value} {self.location} {self.order_type.value}"
        elif self.order_type == OrderType.MOVE:
            return f"{self.unit_type.value} {self.location} {self.order_type.value} {self.target}"
        elif self.order_type == OrderType.SUPPORT:
            if self.secondary_target:
                # Support move
                return f"{self.unit_type.value} {self.location} {self.order_type.value} {self.target} {OrderType.MOVE.value} {self.secondary_target}"
            else:
                # Support hold
                return f"{self.unit_type.value} {self.location} {self.order_type.value} {self.target}"
        elif self.order_type == OrderType.CONVOY:
            return f"{self.unit_type.value} {self.location} {self.order_type.value} {self.target} {OrderType.MOVE.value} {self.secondary_target}"
        elif self.order_type == OrderType.RETREAT:
            return f"{self.unit_type.value} {self.location} R {self.target}"
        elif self.order_type == OrderType.BUILD:
            return f"{self.unit_type.value} {self.location} B"
        elif self.order_type == OrderType.DISBAND:
            return f"{self.unit_type.value} {self.location} D"
        elif self.order_type == OrderType.WAIVE:
            return "WAIVE"
        return "Invalid Order"

    @classmethod
    def parse(cls, order_str: str, power: str) -> 'Order':
        """Parse an order string into an Order object"""
        if order_str.strip().upper() == "WAIVE":
            return cls(power, None, None, OrderType.WAIVE)
            
        parts = order_str.strip().split()
        if len(parts) < 3:
            raise ValueError(f"Invalid order format: {order_str}")
            
        unit_type = UnitType.ARMY if parts[0] == 'A' else UnitType.FLEET
        location = parts[1]
        
        if parts[2] == 'H':
            return cls(power, unit_type, location, OrderType.HOLD)
        elif parts[2] == '-':
            if len(parts) < 4:
                raise ValueError(f"Move order missing destination: {order_str}")
            return cls(power, unit_type, location, OrderType.MOVE, parts[3])
        elif parts[2] == 'S':
            if len(parts) < 4:
                raise ValueError(f"Support order invalid: {order_str}")
            supported_unit_type = UnitType.ARMY if parts[3] == 'A' else UnitType.FLEET
            supported_location = parts[4]
            
            if len(parts) >= 7 and parts[5] == '-':
                # Support move
                return cls(power, unit_type, location, OrderType.SUPPORT, 
                          f"{supported_unit_type.value} {supported_location}", parts[6])
            else:
                # Support hold
                return cls(power, unit_type, location, OrderType.SUPPORT, 
                          f"{supported_unit_type.value} {supported_location}")
        elif parts[2] == 'C':
            if len(parts) < 7 or parts[5] != '-':
                raise ValueError(f"Convoy order invalid: {order_str}")
            convoyed_unit_type = UnitType.ARMY if parts[3] == 'A' else UnitType.FLEET
            convoyed_location = parts[4]
            return cls(power, unit_type, location, OrderType.CONVOY, 
                      f"{convoyed_unit_type.value} {convoyed_location}", parts[6])
        elif parts[2] == 'R':
            if len(parts) < 4:
                raise ValueError(f"Retreat order missing destination: {order_str}")
            return cls(power, unit_type, location, OrderType.RETREAT, parts[3])
        elif parts[2] == 'B':
            return cls(power, unit_type, location, OrderType.BUILD)
        elif parts[2] == 'D':
            return cls(power, unit_type, location, OrderType.DISBAND)
            
        raise ValueError(f"Unknown order type: {order_str}")



class Power:
    """ Represents a power in the game """
    def __init__(self, name: str):
        self.name: str = name 
        self.units: List[Unit] = [] 
        self.orders: List[Order] = []
        self.home_centers: List[str] = [] # List of home supply center names
        self.controlled_centers: List[str] = [] # List of currently controlled supply centers
        self.is_waiting: bool = True
        self.is_defeated: bool = False

    def add_unit(self, unit: Unit) -> None:
        """ Add a unit to this power """
        unit.power = self.name
        self.units.append(unit)

    def remove_unit(self, unit: Unit) -> None:
        """ Remove a unit from this power """
        if unit in self.units:
            self.units.remove(unit)

    def add_center(self, center: str) -> None:
        """ Add a supply center to this power """
        if center not in self.controlled_centers:
            self.controlled_centers.append(center)
    
    def remove_center(self, center: str) -> None:
        """ Remove a supply center from this power """
        if center in self.controlled_centers:
            self.controlled_centers.remove(center)

    def clear_orders(self) -> None:
        """ Clear all orders """
        self.orders = [] 

    def set_orders(self, orders: List[Order]) -> None:
        """ Set orders for this power """
        self.orders = orders 
        self.is_waiting = False 

    def check_elimination(self) -> bool:
        """ Check if this power is eliminated """
        if not self.units and not self.controlled_centers:
            self.is_defeated = True 
        return self.is_defeated

    def get_buildable_locations(self, game_map: 'Map') -> List[str]:
        """ Get locations where this power can build new units """
        buildable = []
        for center_name in self.home_centers:
            if (center_name in self.controlled_centers and 
                game_map.regions[center_name].unit is None and 
                game_map.regions[center_name].dislodged_unit is None):
                buildable.append(center_name)
        return buildable

    def count_needed_builds(self) -> int:
        """ Calculate needed builds (positive) or needed disbands (negative) """
        return len(self.controlled_centers) - len(self.units)


class Map:
    """ Represents the Diplomacy map """
    def __init__(self):
        self.regions: Dict[str, Region] = {} # Dict mapping region names to Region objects

    def add_region(self, name: str, terrain_type: TerrainType, is_supply_center: bool = False, home_for: str = None) -> None:
        """ Add a region to the map """
        region: Region = Region(name, terrain_type, is_supply_center)
        region.home_for = home_for 
        self.regions[name] = region 

    def add_adjacency(self, region1: str, region2: str, unit_types: List[str]) -> None:
        """ Add bidirectional adjacency between regions """
        if region1 in self.regions and region2 in self.regions:
            self.regions[region1].add_adjacency(region2, unit_types)
            self.regions[region2].add_adjacency(region1, unit_types)

    def get_region(self, name: str) -> Optional[Region]:
        """ Get a region by name """
        return self.regions.get(name)

    def get_all_regions(self) -> List[Region]:
        """ Get all regions on the map """
        return list(self.regions.values())

    def get_supply_centers(self) -> List[str]:
        """ Get all dupply center names """
        return [name for name, region in self.regions.items() if region.is_supply_center]

    def get_home_centers(self, power: str) -> List[str]:
        """ Get home supply centers for a power """
        return [name for name, region in self.regions.items()
                    if region.is_supply_center and region.home_for == power]

    @classmethod
    def create_standard_map(cls) -> 'Map':
        """ Create the standard Diplomacy map """
        game_map = cls()

        # Define regions
        regions_data = [
            # Format: (name, terrain_type, is_supply_center, home_power)
            # Home Supply Centers
            ('BRE', TerrainType.COAST, True, 'FRANCE'),
            ('PAR', TerrainType.LAND, True, 'FRANCE'),
            ('MAR', TerrainType.COAST, True, 'FRANCE'),
            ('LON', TerrainType.COAST, True, 'ENGLAND'),
            ('EDI', TerrainType.COAST, True, 'ENGLAND'),
            ('LVP', TerrainType.COAST, True, 'ENGLAND'),
            ('BER', TerrainType.COAST, True, 'GERMANY'),
            ('MUN', TerrainType.LAND, True, 'GERMANY'),
            ('KIE', TerrainType.COAST, True, 'GERMANY'),
            ('VEN', TerrainType.COAST, True, 'ITALY'),
            ('ROM', TerrainType.COAST, True, 'ITALY'),
            ('NAP', TerrainType.COAST, True, 'ITALY'),
            ('VIE', TerrainType.LAND, True, 'AUSTRIA'),
            ('TRI', TerrainType.COAST, True, 'AUSTRIA'),
            ('BUD', TerrainType.LAND, True, 'AUSTRIA'),
            ('CON', TerrainType.COAST, True, 'TURKEY'),
            ('ANK', TerrainType.COAST, True, 'TURKEY'),
            ('SMY', TerrainType.COAST, True, 'TURKEY'),
            ('WAR', TerrainType.LAND, True, 'RUSSIA'),
            ('MOS', TerrainType.LAND, True, 'RUSSIA'),
            ('SEV', TerrainType.COAST, True, 'RUSSIA'),
            ('STP', TerrainType.COAST, True, 'RUSSIA'),
            # Neutral Supply Centers
            ('NWY', TerrainType.COAST, True, None),
            ('SWE', TerrainType.COAST, True, None),
            ('DEN', TerrainType.COAST, True, None),
            ('HOL', TerrainType.COAST, True, None),
            ('BEL', TerrainType.COAST, True, None),
            ('SPA', TerrainType.COAST, True, None),
            ('POR', TerrainType.COAST, True, None),
            ('TUN', TerrainType.COAST, True, None),
            ('SER', TerrainType.LAND, True, None),
            ('RUM', TerrainType.COAST, True, None),
            ('BUL', TerrainType.COAST, True, None),
            ('GRE', TerrainType.COAST, True, None),
            # Non-supply centers
            ('PIC', TerrainType.COAST, False, None),
            ('BUR', TerrainType.LAND, False, None),
            ('GAS', TerrainType.COAST, False, None),
            ('YOR', TerrainType.COAST, False, None),
            ('WAL', TerrainType.COAST, False, None),
            ('CLY', TerrainType.COAST, False, None),
            ('RUH', TerrainType.LAND, False, None),
            ('PIE', TerrainType.COAST, False, None),
            ('TUS', TerrainType.COAST, False, None),
            ('APU', TerrainType.COAST, False, None),
            ('TYR', TerrainType.LAND, False, None),
            ('BOH', TerrainType.LAND, False, None),
            ('GAL', TerrainType.LAND, False, None),
            ('SIL', TerrainType.LAND, False, None),
            ('PRU', TerrainType.COAST, False, None),
            ('FIN', TerrainType.COAST, False, None),
            ('LVN', TerrainType.COAST, False, None),
            ('UKR', TerrainType.LAND, False, None),
            ('ALB', TerrainType.COAST, False, None),
            ('ARM', TerrainType.LAND, False, None),
            ('SYR', TerrainType.COAST, False, None),
            # Seas
            ('MAO', TerrainType.SEA, False, None),
            ('NAO', TerrainType.SEA, False, None),
            ('IRI', TerrainType.SEA, False, None),
            ('ENG', TerrainType.SEA, False, None),
            ('NTH', TerrainType.SEA, False, None),
            ('SKA', TerrainType.SEA, False, None),
            ('HEL', TerrainType.SEA, False, None),
            ('BAL', TerrainType.SEA, False, None),
            ('BOT', TerrainType.SEA, False, None),
            ('BAR', TerrainType.SEA, False, None),
            ('NWG', TerrainType.SEA, False, None),
            ('WES', TerrainType.SEA, False, None),
            ('LYO', TerrainType.SEA, False, None),
            ('TYS', TerrainType.SEA, False, None),
            ('ADR', TerrainType.SEA, False, None),
            ('ION', TerrainType.SEA, False, None),
            ('AEG', TerrainType.SEA, False, None),
            ('EAS', TerrainType.SEA, False, None),
            ('BLA', TerrainType.SEA, False, None),
        ]

        # Add regions to the map 
        for name, terrain, is_sc, home_for in regions_data:
            game_map.add_region(name, terrain, is_sc, home_for)

        # Add adjacencies - grouped by region for readability
        adjacencies = [
            # Western Europe
            ('BRE', 'ENG', ['F']),
            ('BRE', 'MAO', ['F']),
            ('BRE', 'PAR', ['A']),
            ('BRE', 'PIC', ['A', 'F']),
            ('BRE', 'GAS', ['A']),
            ('PAR', 'PIC', ['A']),
            ('PAR', 'BUR', ['A']),
            ('PAR', 'GAS', ['A']),
            ('MAR', 'PIE', ['A']),
            ('MAR', 'BUR', ['A']),
            ('MAR', 'GAS', ['A']),
            ('MAR', 'LYO', ['F']),
            ('MAR', 'SPA', ['A', 'F']),
            ('GAS', 'SPA', ['A']),
            ('GAS', 'BUR', ['A']),
            ('GAS', 'MAO', ['F']),
            ('PIC', 'BUR', ['A']),
            ('PIC', 'BEL', ['A', 'F']),
            ('PIC', 'ENG', ['F']),
            ('BUR', 'RUH', ['A']),
            ('BUR', 'BEL', ['A']),
            ('BUR', 'MUN', ['A']),
            
            # British Isles
            ('EDI', 'CLY', ['A', 'F']),
            ('EDI', 'YOR', ['A']),
            ('EDI', 'NTH', ['F']),
            ('EDI', 'NWG', ['F']),
            ('CLY', 'NAO', ['F']),
            ('CLY', 'NWG', ['F']),
            ('CLY', 'LVP', ['A']),
            ('LVP', 'YOR', ['A']),
            ('LVP', 'WAL', ['A']),
            ('LVP', 'IRI', ['F']),
            ('LVP', 'NAO', ['F']),
            ('YOR', 'WAL', ['A']),
            ('YOR', 'LON', ['A']),
            ('YOR', 'NTH', ['F']),
            ('WAL', 'LON', ['A']),
            ('WAL', 'ENG', ['F']),
            ('WAL', 'IRI', ['F']),
            ('LON', 'NTH', ['F']),
            ('LON', 'ENG', ['F']),
            
            # Seas around Britain
            ('IRI', 'NAO', ['F']),
            ('IRI', 'MAO', ['F']),
            ('IRI', 'ENG', ['F']),
            ('NAO', 'NWG', ['F']),
            ('NAO', 'MAO', ['F']),
            ('ENG', 'NTH', ['F']),
            ('ENG', 'MAO', ['F']),
            ('ENG', 'BEL', ['F']),
            ('NTH', 'NWG', ['F']),
            ('NTH', 'SKA', ['F']),
            ('NTH', 'DEN', ['F']),
            ('NTH', 'HEL', ['F']),
            ('NTH', 'HOL', ['F']),
            ('NTH', 'BEL', ['F']),
            ('NWG', 'BAR', ['F']),
            ('NWG', 'NWY', ['F']),
            ('BAR', 'STP', ['F']),
            ('BAR', 'NWY', ['F']),
            
            # Central Europe
            ('HOL', 'BEL', ['A', 'F']),
            ('HOL', 'KIE', ['A', 'F']),
            ('HOL', 'RUH', ['A']),
            ('HOL', 'HEL', ['F']),
            ('BEL', 'RUH', ['A']),
            ('RUH', 'KIE', ['A']),
            ('RUH', 'MUN', ['A']),
            ('KIE', 'BER', ['A', 'F']),
            ('KIE', 'MUN', ['A']),
            ('KIE', 'DEN', ['A', 'F']),
            ('KIE', 'HEL', ['F']),
            ('KIE', 'BAL', ['F']),
            ('BER', 'PRU', ['A', 'F']),
            ('BER', 'SIL', ['A']),
            ('BER', 'MUN', ['A']),
            ('BER', 'BAL', ['F']),
            ('MUN', 'BOH', ['A']),
            ('MUN', 'TYR', ['A']),
            ('MUN', 'SIL', ['A']),
            ('MUN', 'BUR', ['A']),
            
            # Scandinavia
            ('DEN', 'SKA', ['F']),
            ('DEN', 'BAL', ['F']),
            ('DEN', 'SWE', ['A', 'F']),
            ('DEN', 'HEL', ['F']),
            ('NWY', 'SWE', ['A', 'F']),
            ('NWY', 'FIN', ['A']),
            ('NWY', 'STP', ['A']),
            ('NWY', 'SKA', ['F']),
            ('SWE', 'FIN', ['A', 'F']),
            ('SWE', 'STP', ['A']),
            ('SWE', 'SKA', ['F']),
            ('SWE', 'BAL', ['F']),
            ('SWE', 'BOT', ['F']),
            ('FIN', 'STP', ['A']),
            ('FIN', 'BOT', ['F']),
            ('SKA', 'BAL', ['F']),
            
            # Baltic Region
            ('BAL', 'PRU', ['F']),
            ('BAL', 'LVN', ['F']),
            ('BAL', 'BOT', ['F']),
            ('BOT', 'STP', ['F']),
            ('BOT', 'LVN', ['F']),
            ('PRU', 'SIL', ['A']),
            ('PRU', 'WAR', ['A']),
            ('PRU', 'LVN', ['A', 'F']),
            ('SIL', 'BOH', ['A']),
            ('SIL', 'GAL', ['A']),
            ('SIL', 'WAR', ['A']),
            
            # Eastern Europe
            ('STP', 'MOS', ['A']),
            ('STP', 'LVN', ['A']),
            ('LVN', 'MOS', ['A']),
            ('LVN', 'WAR', ['A']),
            ('MOS', 'UKR', ['A']),
            ('MOS', 'SEV', ['A']),
            ('MOS', 'WAR', ['A']),
            ('WAR', 'UKR', ['A']),
            ('WAR', 'GAL', ['A']),
            ('UKR', 'SEV', ['A']),
            ('UKR', 'RUM', ['A']),
            ('UKR', 'GAL', ['A']),
            ('SEV', 'RUM', ['A', 'F']),
            ('SEV', 'ARM', ['A', 'F']),
            ('SEV', 'BLA', ['F']),
            
            # Italy and Adriatic
            ('PIE', 'TYR', ['A']),
            ('PIE', 'VEN', ['A']),
            ('PIE', 'TUS', ['A']),
            ('PIE', 'LYO', ['F']),
            ('VEN', 'TYR', ['A']),
            ('VEN', 'TRI', ['A']),
            ('VEN', 'APU', ['A']),
            ('VEN', 'ROM', ['A']),
            ('VEN', 'TUS', ['A']),
            ('VEN', 'ADR', ['F']),
            ('TYR', 'BOH', ['A']),
            ('TYR', 'VIE', ['A']),
            ('TYR', 'TRI', ['A']),
            ('TYR', 'MUN', ['A']),
            ('TUS', 'ROM', ['A']),
            ('TUS', 'LYO', ['F']),
            ('TUS', 'TYS', ['F']),
            ('ROM', 'NAP', ['A']),
            ('ROM', 'APU', ['A']),
            ('ROM', 'TYS', ['F']),
            ('NAP', 'APU', ['A']),
            ('NAP', 'ION', ['F']),
            ('NAP', 'TYS', ['F']),
            ('APU', 'ADR', ['F']),
            ('APU', 'ION', ['F']),
            
            # Mediterranean Seas
            ('LYO', 'TYS', ['F']),
            ('LYO', 'WES', ['F']),
            ('LYO', 'SPA', ['F']),
            ('WES', 'TYS', ['F']),
            ('WES', 'TUN', ['F']),
            ('WES', 'NAF', ['F']),
            ('WES', 'SPA', ['F']),
            ('TYS', 'ION', ['F']),
            ('TYS', 'TUN', ['F']),
            ('ION', 'ADR', ['F']),
            ('ION', 'ALB', ['F']),
            ('ION', 'GRE', ['F']),
            ('ION', 'TUN', ['F']),
            ('ION', 'EAS', ['F']),
            ('ION', 'AEG', ['F']),
            ('ADR', 'TRI', ['F']),
            ('ADR', 'ALB', ['F']),
            ('AEG', 'EAS', ['F']),
            ('AEG', 'GRE', ['F']),
            ('AEG', 'BUL', ['F']),
            ('AEG', 'CON', ['F']),
            ('AEG', 'SMY', ['F']),
            ('EAS', 'SMY', ['F']),
            ('EAS', 'SYR', ['F']),
            
            # Iberian Peninsula
            ('SPA', 'POR', ['A', 'F']),
            ('SPA', 'GAS', ['A']),
            ('SPA', 'MAO', ['F']),
            ('SPA', 'MAR', ['A', 'F']),
            ('POR', 'MAO', ['F']),
            ('MAO', 'NAF', ['F']),
            
            # North Africa
            ('NAF', 'TUN', ['A', 'F']),
            ('NAF', 'MAO', ['F']),
            ('TUN', 'NAF', ['A', 'F']),
            
            # Balkans
            ('BOH', 'VIE', ['A']),
            ('BOH', 'GAL', ['A']),
            ('VIE', 'GAL', ['A']),
            ('VIE', 'BUD', ['A']),
            ('VIE', 'TRI', ['A']),
            ('GAL', 'BUD', ['A']),
            ('GAL', 'RUM', ['A']),
            ('BUD', 'TRI', ['A']),
            ('BUD', 'SER', ['A']),
            ('BUD', 'RUM', ['A']),
            ('TRI', 'ALB', ['A', 'F']),
            ('TRI', 'SER', ['A']),
            ('SER', 'ALB', ['A']),
            ('SER', 'GRE', ['A']),
            ('SER', 'BUL', ['A']),
            ('SER', 'RUM', ['A']),
            ('RUM', 'BUL', ['A', 'F']),
            ('RUM', 'BLA', ['F']),
            ('BUL', 'GRE', ['A', 'F']),
            ('BUL', 'CON', ['A']),
            ('BUL', 'BLA', ['F']),
            ('BUL', 'AEG', ['F']),
            ('GRE', 'ALB', ['A', 'F']),
            ('ALB', 'ADR', ['F']),
            ('ALB', 'ION', ['F']),
            
            # Black Sea and Turkey
            ('BLA', 'ANK', ['F']),
            ('BLA', 'ARM', ['F']),
            ('BLA', 'CON', ['F']),
            ('CON', 'ANK', ['A', 'F']),
            ('CON', 'SMY', ['A']),
            ('ANK', 'ARM', ['A', 'F']),
            ('ANK', 'SMY', ['A']),
            ('ARM', 'SYR', ['A']),
            ('ARM', 'SMY', ['A']),
            ('SMY', 'SYR', ['A']),
            ('SMY', 'EAS', ['F'])
        ]
        
        for r1, r2, types in adjacencies:
            game_map.add_adjacency(r1, r2, types)

        return game_map



class DiplomacyGameEngine:
    """ The core game engine for Diplomacy """
    
    def __init__(self, rules=None, max_turns: int = 100):
        self.map: Map = Map.create_standard_map()
        self.powers: Dict[str, Power] = {} # Dict mapping power names to Power objects
        self.year: int = 1901
        self.season: Season = Season.SPRING
        self.phase: PhaseType = PhaseType.MOVEMENT 
        self.turn_number: int = 1 
        self.max_turns: int = max_turns
        self.winners: List[str] = []
        self.game_over: bool = False
        self.ascii_map_version: int = 5
        

        # Initialize powers
        self._initialize_powers()

    def _initialize_powers(self):
        """ Initialize powers with starting units and centers """
        # Define standard powers
        standard_powers = {
            'FRANCE': [
                (UnitType.ARMY, 'PAR'),
                (UnitType.ARMY, 'MAR'),
                (UnitType.FLEET, 'BRE')
            ],
            'ENGLAND': [
                (UnitType.FLEET, 'LON'),
                (UnitType.FLEET, 'EDI'),
                (UnitType.ARMY, 'LVP')
            ],
            'GERMANY': [
                (UnitType.ARMY, 'BER'),
                (UnitType.ARMY, 'MUN'),
                (UnitType.FLEET, 'KIE')
            ],
            'ITALY': [
                (UnitType.ARMY, 'ROM'),
                (UnitType.ARMY, 'VEN'),
                (UnitType.FLEET, 'NAP')
            ],
            'AUSTRIA': [
                (UnitType.ARMY, 'VIE'),
                (UnitType.ARMY, 'BUD'),
                (UnitType.FLEET, 'TRI')
            ],
            'RUSSIA': [
                (UnitType.ARMY, 'MOS'),
                (UnitType.ARMY, 'WAR'),
                (UnitType.FLEET, 'SEV'),
                (UnitType.FLEET, 'STP')
            ],
            'TURKEY': [
                (UnitType.ARMY, 'CON'),
                (UnitType.ARMY, 'SMY'),
                (UnitType.FLEET, 'ANK')
            ]
        }

        # Create powers with their units
        for power_name, starting_units in standard_powers.items():
            power = Power(power_name)
            self.powers[power_name] = power

            # Set home centers
            power.home_centers = self.map.get_home_centers(power_name)

            # Add initial units
            for unit_type, location in starting_units:
                unit: Unit = Unit(unit_type, power_name)
                region: Optional[Region] = self.map.get_region(location)
                if region and unit.place_in_region(region):
                    power.add_unit(unit)

            # Set initial controlled centers
            for center in power.home_centers:
                power.add_center(center)
                region: Optional[Region] = self.map.get_region(center)
                if region:
                    region.set_owner(power_name)

    def setup_game(self, num_players):
        """ Set up the game with the specified number of players """
        # assert correct player number once more
        if num_players < 3 or num_players > 7:
            raise ValueError(f"Number of players must be between 3 and 7, got {num_players}")
            

        # Select powers for the game 
        all_powers = list(self.powers.keys()) # ["AUS", "ENG", "FR", "GER", "ITA", "RUS", "TUR"]
        active_powers = random.sample(all_powers, num_players)

        # Remove unused powers
        for power_name in all_powers:
            if power_name not in active_powers:
                self.powers.pop(power_name)

        return {i: power for i, power in enumerate(active_powers)}

    def get_state(self):
        """ Get the current game state """
        units = {}
        centers = {}

        for power_name, power in self.powers.items():
            units[power_name] = [str(unit) for unit in power.units]
            centers[power_name] = power.controlled_centers.copy()

        return {
            'year': self.year,
            'season': self.season.value,
            'phase': self.phase.value,
            'turn': self.turn_number,
            'units': units,
            'centers': centers,
            'game_over': self.game_over,
            'winners': self.winners.copy() if self.winners else []
        }

    def get_orderable_locations(self, power_name: str) -> List[str]:
        """ Get locations where orders can be issued for a power """
        if power_name not in self.powers:
            return []

        power: Power = self.powers[power_name]
        orderable_locations: List[str] = []

        if self.phase == PhaseType.MOVEMENT:
            # IN movement phase, all units can be ordered
            for unit in power.units:
                if not unit.dislodged:
                    orderable_locations.append(unit.region.name)

        elif self.phase == PhaseType.RETREATS:
            # In retreat phase, only dislodged units can be ordered
            for unit in power.units:
                orderable_locations.append(unit.region.name)

        elif self.phase == PhaseType.ADJUSTMENTS:
            # Calculate build/disband count 
            build_count = power.count_needed_builds()

            if build_count > 0:
                # Can build in unoccupied home centers
                orderable_locations = power.get_buildable_locations(self.map)
            elif build_count < 0:
                # Must move units
                for unit in power.units:
                    if not unit.dislodged:
                        orderable_locations.append(unit.region.name)
        
        return orderable_locations


    def validate_order(self, order: Order) -> bool:
        """ Validate if an order is legal """
        if order.order_type == OrderType.WAIVE:
            # WAIVE is only valid in adjustment phase when building 
            return (self.phase == PhaseType.ADJUSTMENTS and self.powers[order.power].count_needed_builds() > 0)

        # Get the unit that would execute this order
        unit: Optional[Unit] = self._find_unit(order.power, order.unit_type, order.location)
        if not unit:
            return False 

        # Validate based on order type 
        elif order.order_type == OrderType.HOLD:
            # Hold is always valid for a unit
            return True 

        elif order.order_type == OrderType.MOVE:
            # Check if destination exists
            dest_region = self.map.get_region(order.target)
            if not dest_region:
                return False 

            # Check if the move id adjacent (or can be conveyed for armies)
            if unit.region.is_adjacent(unit.type, order.target):
                return True 

            # Check if army can be convoyed
            if unit.type == UnitType.ARMY and self._has_possible_convoy_path(unit.region.name, order.target):
                return True 

            return False 

        elif order.order_type == OrderType.SUPPORT:
            # Check if the supported unit exists
            supported_type = UnitType.ARMY if order.target.startswith("A ") else UnitType.FLEET
            supported_loc = order.target.split()[1]
            supported_unit = self._find_unit(None, supported_type, supported_loc)

            if not supported_unit:
                return False 

            # Check if the supported location is adjacent
            if not unit.region.is_adjacent(unit.type, supported_loc):
                return False 

            if order.secondary_target:
                # Support move - check if the destination is adjacent to the support unit
                if not supported_unit.region.is_adjacent(supported_unit.type, order.secondary_target):
                    # Check if it could be a convoyed move
                    if (supported_unit.type == UnitType.ARMY and self._has_possible_convoy_path(supported_loc, order.secondary_target)):
                        return True
                    return False 

                # Check if the destination is adjacent to the supporting unit
                if not unit.region.is_adjacent(unit.type, order.secondary_target):
                    return False 

            return True

        elif order.order_type == OrderType.CONVOY:
            # Only fleets in water regions can convoy
            if unit.type != UnitType.FLEET or unit.region.terrain_type != TerrainType.SEA:
                return False 

            # Check if the convoyed unit exists and is an army
            convoyed_type = UnitType.ARMY if order.target.startswith("A ") else UnitType.FLEET
            convoyed_loc = order.target.split()[1]
            convoyed_unit = self._find_unit(None, convoyed_type, convoyed_loc)

            if not convoyed_unit or convoyed_unit.type != UnitType.ARMY:
                return False 

            # Check if the convoyed unit is adacent to this fleet
            if not unit.region.is_adjacent(unit.type, convoyed_loc):
                return False 

            # Check if the destination is a coastal region
            dest_region = self.map.get_region(order.secondary_target)
            if not dest_region or dest_region.terrain_type != TerrainType.COAST:
                return False 
            
            return True 

        elif order.order_type == OrderType.RETREAT:
            # Unit must be dislodged
            if not unit.dislodged:
                return False 

            # Check if retreat location is valid
            if order.target not in unit.retreat_options:
                return False 
            
            return True 

        elif order.order_type == OrderType.BUILD:
            # Must be adjustment phase 
            if self.phase != PhaseType.ADJUSTMENTS:
                return False 

            power = self.powers[order.power]

            # Must have builds available
            if power.count_needed_builds() <= 0:
                return False 

            # Location must be buildable home center
            buildable_locs = power.get_buildable_locations(self.map)
            if order.location not in buildable_locs:
                return False 

            # Unit type must be valid for the terrain
            region = self.map.get_region(order.location)
            if order.unit_type == UnitType.FLEET and region.terrain_type != TerrainType.COAST:
                return False 

        elif order.order_type == OrderType.DISBAND:
            # Must be adjustment phase OR retreat phase 
            if self.phase not in [PhaseType.ADJUSTMENTS, PhaseType.RETREATS]:
                return False 

            power = self.powers[order.power]

            if self.phase == PhaseType.ADJUSTMENTS:
                # Must need to remove units
                if power.count_needed_builds() >= 0:
                    return False 
            else: # RETREATS phase
                # Unit must be dislodged
                if not unit.dislodged:
                    return False 
            
            return True 

        return False 

    def _find_unit(self, power_name: Optional[str], unit_type: UnitType, location: str) -> Optional[Unit]:
        """ Find a unit by type and location, optionally filtering by power """
        region: Region = self.map.get_region(location)
        if not region:
            return None

        unit: Optional[Unit] = region.unit 
        if not unit:
            # Check if there's a dislodged unit
            unit = region.dislodged_unit

        if not unit:
            return None 
        
        if unit.type != unit_type:
            return None

        if power_name and unit.power != power_name:
            return None 
        
        return unit

    def _has_possible_convoy_path(self, start, end):
        """ Check if there's a possible convoy path between locations """
        # Simple BFS to find a path of fleets
        visited = set()
        queue = [(start, [])] # (location, path_so_far)

        while queue:
            current, path = queue.pop(0)

            if current == end:
                return True 

            if current in visited:
                continue 

            visited.add(current)
            current_region = self.map.get_region(current)


            # For each adjacent sea region with a fleet 
            for adj in current_region.adjacent_regions["F"]:
                adj_region = self.map.get_region(adj)
                if adj_region and adj_region.terrain_type == TerrainType.SEA:
                    # Check if there's a fleet here 
                    if adj_region.unit and adj_region.unit.type == UnitType.FLEET:
                        queue.append((adj, path + [adj]))
        
        return False 

    # TODO maybe keep track of completed and failed orders to add as observations?
    def resolve_orders(self, orders_by_power: Dict[str, List[str]]) -> Tuple[bool, Dict[str, Any]]:
        """ Process and resolve orders for all powers """
        # Reset waiting status
        for power in self.powers.values():
            power.is_waiting = True

        # Process submitted orders
        valid_orders: Dict[str, List[Order]] = {}
        invalid_orders: Dict[str, List[Dict[str, Any]]] = {}
        for power_name, orders_list in orders_by_power.items():
            invalid_orders[power_name] = []
            if power_name not in self.powers:
                invalid_orders[power_name].append({"reason": "Power not found", "orders": orders_list})
                continue

            power = self.powers[power_name]
            parsed_orders = []

            for order_str in orders_list:
                try:
                    order = Order.parse(order_str, power_name)
                    if self.validate_order(order):
                        parsed_orders.append(order)
                    else:
                        invalid_orders[power_name].append({"reason": "Invalid order", "orders": [order_str]})
                except ValueError:
                    invalid_orders[power_name].append({"reason": "Invalid order format", "orders": [order_str]})

            power.set_orders(parsed_orders)
            valid_orders[power_name] = parsed_orders 

        print(f"Valid orders: {valid_orders}")
        print(f"Invalid orders: {invalid_orders}")
        # Check if all powers have submitted orders
        # all_submitted = True
        # for power in self.powers.values():
        #     if not power.is_defeated and power.is_waiting:
        #         all_submitted = False
        #         break
        # TODO - not necessary 

        # if all_submitted:
        if self.phase == PhaseType.MOVEMENT:
            self._resolve_movement(valid_orders)
        elif self.phase == PhaseType.RETREATS:
            self._resolve_retreats(valid_orders)
        elif self.phase == PhaseType.ADJUSTMENTS:
            self._resolve_adjustments(valid_orders)

        # Advance phase 
        self._advance_phase()

        # Check for game end conditinos
        self._check_victory()

        return True, self.get_state()


    def _resolve_movement(self, valid_orders: Dict[str, List[Order]]):
        """ Resolve the movement orders """
        # Maps a region to all orders targeting it
        # Maps a region to all orders targeting it
        attack_strength = {}  # {region_name: {strength: [(unit, [supporting_units])]}}
        move_targets = {}     # {region_name: [units moving there]}
        supports = {}         # {unit: [units supporting it]}
        convoys = {}          # {(start, end): [convoying fleets]}
        move_orders = {}      # {unit: target_region}
        support_orders = {}   # {unit: (target_unit, destination)}
        convoy_orders = {}    # {unit: (convoyed_unit, destination)}

        # Step 1: Identify all moves, supports, and convoys
        for power_name, orders in valid_orders.items():
            for order in orders:
                unit: Optional[Unit] = self._find_unit(power_name, order.unit_type, order.location)
                if not unit:
                    continue

                if order.order_type == OrderType.MOVE:
                    move_orders[unit] = order.target 
                    move_targets.setdefault(order.target, []).append(unit)

                elif order.order_type == OrderType.SUPPORT:
                    supported_type = UnitType.ARMY if order.target.startswith("A ") else UnitType.FLEET
                    supported_loc = order.target.split()[1]
                    supported_unit = self._find_unit(None, supported_type, supported_loc)

                    if supported_unit:
                        if order.secondary_target: # Support move
                            support_orders[unit] = (supported_unit, order.secondary_target)
                            supports.setdefault(supported_unit, []).append(unit)
                        else: # Support hold
                            support_orders[unit] = (supported_unit, None)
                            supports.setdefault(supported_unit, []).append(unit)

                elif order.order_type == OrderType.CONVOY:
                    convoyed_type = UnitType.ARMY if order.target.startswith("A ") else UnitType.FLEET
                    convoyed_loc = order.target.split()[1]
                    convoyed_unit = self._find_unit(None, convoyed_type, convoyed_loc)

                    if convoyed_unit and convoyed_unit.type == UnitType.ARMY:
                        convoy_key = (convoyed_loc, order.secondary_target)
                        convoys.setdefault(convoy_key, []).append(unit)
                        convoy_orders[unit] = (convoyed_unit, order.secondary_target)

        # Setp 2: Calculate attack strengths for all potential conflicts
        for target, attacking_units in move_targets.items():
            attack_strength[target] = {}

            # Add defending unit's strength
            defending_region = self.map.get_region(target)
            if defending_region and defending_region.unit:
                defending_unit = defending_region.unit 
                # If defender is not moving 
                if defending_unit not in move_orders:
                    defender_supports = supports.get(defending_unit, [])
                    strength = 1 + len(defender_supports)
                    attack_strength[target][strength] = [(defending_unit, defender_supports)]
            
            # Add each attacker's strength
            for attacker in attacking_units:
                attacker_supports: List[Unit] = supports.get(attacker, [])
                # Filter out invalid supports
                valid_supports: List[Unit] = []
                for support in attacker_supports:
                    # Support is valid if:
                    # 1. The supporting unit isn't dislodged
                    # 2. The supporting unit isn't being attacked from the unit it's supporting against
                    if not support.dislodged and self._is_valid_support(support, attacker, target, valid_orders):
                        valid_supports.append(support)

                strength = 1 + len(valid_supports)
                attack_strength[target].setdefault(strength, []).append((attacker, valid_supports))

        
        # Step 3: Resolve convoy disruptions
        disrupted_convoys = self._resolve_convoy_disruptions(convoys, attack_strength, supports)

        # Step 4: Resolve movements 
        self._resolve_movements(attack_strength, move_orders, disrupted_convoys)

        # Step 5: Update supply center ownership
        self._update_supply_centers()

        # Step 6: Prepare retreat options for dislodged units
        self._prepare_retreats()

    def _is_valid_support(self, supporting_unit: Unit, supported_unit: Unit, target: str, valid_orders: Dict[str, List[Order]]) -> bool:
        """ Check if a support is valid (not cut) """
        # Check if the supporting unit is being attacked
        supporting_region: Region = supporting_unit.region 

        for power_name, orders in valid_orders.items():
            for order in orders:
                if (order.order_type == OrderType.MOVE and 
                order.target == supporting_region.name and 
                power_name != supporting_unit.power):
                    # Support is cut unless the attack comes from the unit being supported
                    attacking_unit: Optional[Unit] = self._find_unit(power_name, order.unit_type, order.location)
                    if attacking_unit and attacking_unit != supported_unit:
                        return False 

        return True 

    def _resolve_convoy_disruptions(self, convoys: Dict[Tuple[str, str], List[Unit]], attacking_strength: Dict[str, Dict[int, List[Tuple[Unit, List[Unit]]]]], supports: Dict[Unit, List[Unit]]) -> Set[Tuple[str, str]]:
        """ Determine which convoys are disrupted """
        disrupted_convoys: Set[Tuple[str, str]] = set()

        # Check each convoying fleet to see if it's dislodged
        for (start, end), fleet_list in convoys.items():
            for fleet in fleet_list:
                fleet_region = fleet.region 

                # if there's an attack on this flee'ts location
                if fleet_region.name in attacking_strength:
                    strengths = sorted(attacking_strength[fleet_region.name].keys(), reverse=True)
                    if not strengths:
                        continue 

                    highest_strength = strengths[0]
                    strongest_attackers = attacking_strength[fleet_region.name][highest_strength]


                    # if the fleet is not among the strongest units at its location
                    fleet_strength = 1 
                    if fleet in supports:
                        fleet_strength += len(supports[fleet])

                    if fleet_strength < highest_strength:
                        # The convoy is disrupted 
                        disrupted_convoys.add((start, end))
                        break 
        return disrupted_convoys

    def _resolve_movements(self, attack_strength: Dict[str, Dict[int, List[Tuple[Unit, List[Unit]]]]], move_orders: Dict[Unit, str], disrupted_convoys: Set[Tuple[str, str]]) -> None:
        """ Resolve all movements based on attack strengths """
        # Track successful moves and dislodge units
        successful_moves: Dict[Unit, str] = {}
        dislodged_units: Dict[Unit, str] = {}

        # Process each location with conflicts
        for location, strength_dict in attack_strength.items():
            if not strength_dict:
                continue 

            strengths: List[int] = sorted(strength_dict.keys(), reverse=True)
            highest_strength: int = strengths[0]
            strongest_units: List[Tuple[Unit, List[Unit]]] = strength_dict[highest_strength]

            # If there's only one strongest unit or attacker
            if len(strongest_units) == 1:
                unit: Unit = strongest_units[0][0]
                supporters: List[Unit] = strongest_units[0][1]
                defending_region: Optional[Region] = self.map.get_region(location)

                # If this is an attack (not a hold)
                if unit in move_orders and move_orders[unit] == location:
                    # Check if the convoy is disrupted
                    unit_start: str = unit.region.name 
                    if (unit_start, location) in disrupted_convoys:
                        continue 

                    # Move succeeds 
                    successful_moves[unit] = location 

                    # if there's a defender, it's dislodged
                    if defending_region and defending_region.unit:
                        defender: Unit = defending_region.unit
                        # Only if defender isn't also moving
                        if defender not in move_orders:
                            dislodged_units[defender] = unit.region.name 

            # If there are multiple strongest units, everyone bounces
            else:
                # No movement occurs
                pass 

        # Execute successful moves
        for unit, destination in successful_moves.items():
            source_region: Region = unit.region 
            dest_region: Optional[Region] = self.map.get_region(destination)

            # Remove from source
            source_region.remove_unit()

            # Place in destination
            unit.region = dest_region 
            dest_region.unit = unit 

        # Process dislodgements
        for unit, attacker_loc in dislodged_units.items():
            unit.dislodge()
            unit.region.dislodged_unit = unit 

    def _update_supply_centers(self):
        """ Update supply center ownership after Fall movement """
        if self.season != Season.FALL:
            return 

        # Only update in Fall
        for region_name in self.map.get_supply_centers():
            region = self.map.get_region(region_name)
            occupying_unit: Optional[Unit] = region.unit 

            if occupying_unit:
                old_owner: Optional[str] = region.owner 
                new_owner: str = occupying_unit.power

                # Transfer ownership if changed
                if old_owner != new_owner:
                    if old_owner:
                        self.powers[old_owner].remove_center(region_name)

                    self.powers[new_owner].add_center(region_name)
                    region.set_owner(new_owner)

    def _prepare_retreats(self):
        """ Determine valid retreat locations for all dislodged units """
        # For each dislodged unit, find valid retreat locations
        for power_name, power in self.powers.items():
            for unit in power.units:
                if unit.dislodged:
                    retreat_options = [] 

                    # Check all adjacent locations
                    for adjacent in unit.region.adjacent_regions[unit.type.value]:
                        adjacent_region = self.map.get_region(adjacent)

                        # Location must be empty and not be a bounce location
                        if (adjacent_region and 
                            not adjacent_region.unit and
                            not adjacent_region.dislodged_unit):
                            retreat_options.append(adjacent)

                    unit.retreat_options = retreat_options

    def _resolve_retreats(self, valid_orders: Dict[str, List[Order]]):
        """ Resolve retreat phase orders """
        retreat_targets: Dict[str, List[Unit]] = {}  # {location: [retreating units]}
        retreat_orders: Dict[Unit, str] = {}   # {unit: destination}
        disband_units: Set[Unit] = set()

        # Collect all retreat orders
        for power_name, orders in valid_orders.items():
            for order in orders:
                unit: Optional[Unit] = self._find_unit(power_name, order.unit_type, order.location)
                if not unit or not unit.dislodged:
                    continue 

                if order.order_type == OrderType.RETREAT:
                    retreat_orders[unit] = order.target 
                    retreat_targets.setdefault(order.target, []).append(unit)
                elif order.order_type == OrderType.DISBAND:
                    disband_units.add(unit)

        # Resolve retreats - units bounce if multiple units retreat to same location
        successful_retreats = {}
        for location, units in retreat_targets.items():
            if len(units) == 1:
                successful_retreats[units[0]] = location 
            else:
                # All bounced units are disbanded
                disband_units.update(units) # TODO: check action

        # Execute successful retreats
        for unit, destination in successful_retreats.items():
            region: Optional[Region] = self.map.get_region(destination)
            unit.retreat(region)

        # Disband failed retreats
        for unit in disband_units:
            power: Power = self.powers[unit.power]
            power.remove_unit(unit)
            if unit.region:
                unit.region.dislodge_unit() # This is not a function in the Region class, does it mean dislodge = False?


    def _resolve_adjustments(self, valid_orders: Dict[str, List[Order]]):
        """ Resolve adjustment phase orders """
        for power_name, orders in valid_orders.items():
            power: Power = self.powers[power_name]
            build_count: int = power.count_needed_builds()

            # Process builds if needed
            if build_count > 0:
                builds_executed = 0 
                waives = 0

                for order in orders:
                    if order.order_type == OrderType.BUILD and builds_executed < build_count:
                        # Create and place the new unit
                        unit: Unit = Unit(order.unit_type, power_name)
                        region: Optional[Region] = self.map.get_region(order.location)

                        if unit.place_in_region(region):
                            power.add_unit(unit)
                            builds_executed += 1
                    elif order.order_type == OrderType.WAIVE:
                        waives += 1

                # Waive any remaining builds
                builds_executed += waives 

            # Process disbands if needed
            elif build_count < 0:
                disbands_needed: int = abs(build_count)
                disbands_executed: int = 0

                for order in orders:
                    if order.order_type == OrderType.DISBAND and disbands_executed < disbands_needed:
                        unit: Optional[Unit] = self._find_unit(power_name, order.unit_type, order.location)
                        if unit:
                            region: Optional[Region] = unit.region
                            power.remove_unit(unit)
                            region.remove_unit()
                            disbands_executed += 1


                # If not enough disbands were ordered, auto-disband furthest units from home
                if disbands_executed < disbands_needed:
                    units_to_disband = self._select_units_to_disband(
                        power, disbands_needed - disbands_executed
                    )

                    for unit in units_to_disband:
                        region = unit.region 
                        power.remove_unit(unit)
                        region.remove_unit()

    def _select_units_to_disband(self, power: Power, count: int) -> List[Unit]:
        """ Select units to automatically disband on distance from home centers """
        if count <= 0:
            return []


        # Calculate distance from each unit to nearest home center 
        unit_distances = []
        for unit in power.units:
            if unit.dislodged:
                continue 

            min_distance = float('inf')
            for home in power.home_centers:
                distance = self._calculate_distance(unit.region.name, home)
                min_distance = min(min_distance, distance)

            unit_distances.append((unit, min_distance))

        # Sort by distance (descending) then by unit type (fleets first)
        unit_distances.sort(key=lambda x: (-x[1], 0 if x[0].type == UnitType.FLEET else 1))
        
        return [unit for unit, _ in unit_distances[:count]]

    def _calculate_distance(self, start, end):
        """ Calculate approximate distance between two regions """
        # Simple BFS
        visited = set()
        queue = [(start, 0)] # (location, distance)

        while queue:
            current, distance = queue.pop(0)

            if current == end:
                return distance 

            if current in visited:
                continue 

            visited.add(current)
            current_region = self.map.get_region(current)

            # Add all adjacent regions 
            adjacencies = set()
            for unit_type in ["A", "F"]:
                adjacencies.update(current_region.adjacent_regions[unit_type])

            for adj in adjacencies:
                if adj not in visited:
                    queue.append((adj, distance + 1))

        return float('inf') # No path found 

    def _advance_phase(self):
        """ Advance to the next game phase """
        if self.phase == PhaseType.MOVEMENT:
            self.phase = PhaseType.RETREATS
            
        elif self.phase == PhaseType.RETREATS:
            if self.season == Season.FALL:
                self.phase = PhaseType.ADJUSTMENTS
            else:
                self.season = Season.FALL
                self.phase = PhaseType.MOVEMENT
                
        elif self.phase == PhaseType.ADJUSTMENTS:
            self.year += 1
            self.season = Season.SPRING
            self.phase = PhaseType.MOVEMENT
            self.turn_number += 1 
            
        # Reset all waiting flags
        for power in self.powers.values():
            power.is_waiting = True
            power.clear_orders()

    def _check_victory(self):
        """ Check if any power has achieved victory """
        # Count supply centers for each power
        for power_name, power in self.powers.items():
            # Check for elimination
            power.check_elimination()

            # Check for victory
            center_count = len(power.controlled_centers)
            total_centers = len(self.map.get_supply_centers())
            victory_threshold = (total_centers // 2) + 1 

            if center_count >= victory_threshold:
                self.winners = [power_name]
                self.game_over = True 
                return 

        # Check if game should end (max turns reached or only one power remains)
        active_powers = [p for p in self.powers.values() if not p.is_defeated]
        if len(active_powers) <= 1 or self.turn_number >= self.max_turns:
            # Game ends in draw or with one winner
            if len(active_powers) == 1:
                self.winners = [active_powers[0].name]
            self.game_over = True

    def get_ascii_map(self) -> str:
        versions = {
            1: self.get_ascii_map_v1,
            2: self.get_ascii_map_v2,
            3: self.get_ascii_map_v3,
            4: self.get_ascii_map_v4,
            5: self.get_ascii_map_v5,
        }
        return versions[self.ascii_map_version]()

    def get_ascii_map_v1(self) -> str:
        """Generate a tile-based ASCII map with clear terrain and border indicators"""
        # Define power abbreviations and colors
        power_abbr = {
            'AUSTRIA': 'AUS',
            'ENGLAND': 'ENG',
            'FRANCE': 'FRA',
            'GERMANY': 'GER',
            'ITALY': 'ITA',
            'RUSSIA': 'RUS',
            'TURKEY': 'TUR',
            None: '   '
        }
        
        # Create territory ownership mapping
        territory_owners = {}
        for power_name, power in self.powers.items():
            for center in power.controlled_centers:
                territory_owners[center] = power_name
        
        # Create unit location mapping
        units_by_location = {}
        for power_name, power in self.powers.items():
            for unit in power.units:
                if unit.region:
                    units_by_location[unit.region.name] = {
                        'type': unit.type.value,
                        'power': power_name,
                        'dislodged': unit.dislodged
                    }
        
        # Create a tile for each territory with appropriate borders
        def create_territory_box(name):
            """Create a text box representing a territory"""
            if not name or name not in self.map.regions:
                return ["          ", "          ", "          ", "          ", "          ", "          "]
                
            region = self.map.regions[name]
            is_sc = region.is_supply_center
            owner = territory_owners.get(name, None)
            owner_abbr = power_abbr.get(owner, '   ')
            
            # Determine border style based on terrain
            terrain = region.terrain_type
            
            # Unit information
            unit_info = units_by_location.get(name, None)
            if unit_info:
                unit_display = f"{unit_info['type']}-{power_abbr[unit_info['power']][:3]}"
                if unit_info['dislodged']:
                    unit_display = f"*{unit_display}"
                else:
                    unit_display = f" {unit_display}"
            else:
                unit_display = "      "
            
            sc_marker = "SC" if is_sc else "  "
            
            # Create box with appropriate borders based on terrain
            if terrain == TerrainType.SEA:
                line1 = f"~~~~~~~~"
                line2 = f"~ {name:^4} ~"
                line3 = f"~      ~"
                line4 = f"~{unit_display:^6}~"
                line5 = f"~      ~"
                line6 = f"~~~~~~~~"
            elif terrain == TerrainType.COAST:
                line1 = f"+~~~~~~+"
                line2 = f"| {name:^4} |"
                line3 = f"| {sc_marker:^4} |"
                line4 = f"|{unit_display:^6}|"
                line5 = f"| {owner_abbr:^4} |"
                line6 = f"+~~~~~~+"
            else:  # LAND
                line1 = f"+------+"
                line2 = f"| {name:^4} |"
                line3 = f"| {sc_marker:^4} |"
                line4 = f"|{unit_display:^6}|"
                line5 = f"| {owner_abbr:^4} |"
                line6 = f"+------+"
            
            return [line1, line2, line3, line4, line5, line6]
        
        # Define regions by geographic area for layout
        map_layout = [
            # North
            [None, "BAR", "STP", None, None, "FIN", None],
            ["NAO", "NWG", "NTH", "SKA", "BOT", "SWE", None],
            ["IRI", "CLY", "EDI", "DEN", "BAL", "LVN", "MOS"],
            [None, "LVP", "YOR", "HEL", "BER", "PRU", "WAR"],
            
            # Central Europe
            ["MAO", "WAL", "LON", "HOL", "KIE", "SIL", "GAL", "UKR"],
            ["BRE", "ENG", "BEL", "RUH", "MUN", "BOH", "VIE", "RUM"],
            ["GAS", "PAR", "BUR", "TYR", "TRI", "BUD", "SER", "SEV"],
            ["SPA", "MAR", "PIE", "VEN", "ADR", "ALB", "BUL", "BLA"],
            
            # Mediterranean
            ["POR", "WES", "LYO", "TUS", "ROM", "ION", "GRE", "AEG"],
            ["NAF", "TYS", "APU", "NAP", "EAS", "CON", "ANK", "ARM"],
            ["TUN", None, None, None, "SYR", "SMY", None, None],
        ]
        
        # Generate the map tiles
        tile_grid = []
        for row in map_layout:
            row_tiles = []
            for region in row:
                row_tiles.append(create_territory_box(region))
            tile_grid.append(row_tiles)
        
        # Combine tiles into a map
        map_lines = []
        for row_idx, row in enumerate(tile_grid):
            # Each tile has 6 lines
            for line_idx in range(6):
                line = ""
                for tile in row:
                    if line_idx < len(tile):
                        line += tile[line_idx] + "  "
                    else:
                        line += "          "
                map_lines.append(line)
            # Add space between rows
            map_lines.append("")
        
        # Create legend with improved formatting
        legend = [
            "+----------------------------------------------------------+",
            "|                   MAP LEGEND                             |",
            "+----------------------------------------------------------+",
            "| TERRAIN TYPES:                                           |",
            "| +------+  Land region (solid border)                     |",
            "| +~~~~~~+  Coastal region (mixed border)                  |",
            "| ~~~~~~~~  Sea region (wavy border)                       |",
            "|                                                          |",
            "| TERRITORY FORMAT:                                        |",
            "| | NAME |  <- Territory name (3-letter code)              |",
            "| |  SC  |  <- Supply center (if present)                  |",
            "| |A-PWR |  <- Unit type and power (A=Army, F=Fleet)       |",
            "| | PWR  |  <- Controlling power                           |",
            "|                                                          |",
            "| UNIT FORMAT:                                             |",
            "| A-FRA = Army France                                      |",
            "| F-ENG = Fleet England                                    |",
            "| *F-TUR = Dislodged Fleet Turkey                          |",
            "+----------------------------------------------------------+",
            "|                CURRENT GAME STATE                        |",
            "+----------------------------------------------------------+",
            f"| PHASE: {self.season.value} {self.year} {self.phase.value}",
            f"| TURN: {self.turn_number}/{self.max_turns}",
            "+----------------------------------------------------------+",
            "| POWER       SUPPLY CENTERS       UNITS                   |",
        ]
        
        # Add power statistics with better spacing
        for power_name, power in self.powers.items():
            centers = len(power.controlled_centers)
            units = len(power.units)
            legend.append(f"| {power_name:<12} {centers:^18} {units:^18} |")
        
        legend.append("+----------------------------------------------------------+")
        
        # Add key connection information with improved organization
        connections_info = [
            "LAND BORDERS BETWEEN POWERS:",
            "• France/Germany: Burgundy connects Paris and Munich",
            "• Germany/Russia: Prussia connects Berlin and Warsaw",
            "• Austria/Italy: Tyrolia and Venezia connect Vienna and Rome",
            "• Austria/Russia: Galicia connects Vienna and Warsaw",
            "• Turkey/Russia: Armenia connects Constantinople and Sevastopol",
            "",
            "SEA BORDERS:",
            "• England/France: English Channel connects London and Brest",
            "• Italy/Austria: Adriatic Sea connects Venice and Trieste",
            "• Turkey/Russia: Black Sea connects Constantinople and Sevastopol",
            "",
            "STRATEGIC STRAITS:",
            "• Denmark connects North Sea and Baltic Sea",
            "• Constantinople connects Black Sea and Aegean Sea",
            "• Gibraltar (between Spain and North Africa) connects Atlantic and Mediterranean",
            "",
            "COASTAL REGIONS WITH MULTIPLE COASTS:",
            "• Spain has North (Atlantic) and South (Mediterranean) coasts",
            "• St. Petersburg has North (Barents Sea) and South (Gulf of Bothnia) coasts",
            "• Bulgaria has East (Black Sea) and South (Aegean Sea) coasts"
        ]
        
        # Combine everything
        return "\n".join(map_lines) + "\n\n" + "\n".join(legend) + "\n\n" + "\n".join(connections_info)

    def get_ascii_map_v2(self) -> str:
        """
        Generate a classic-style ASCII map using a single pre-drawn template.
        Territory names, supply centers, and unit info are overlaid at
        specific coordinates.
        """
        # -------------------------------------------------------------
        # 1) The big ASCII map template: paste the 1989 text here
        # -------------------------------------------------------------
        ASCII_MAP_TEMPLATE = r"""
+-------------+-------------------------+-----------------------------------+
|.............|.........................|...................................|
|.........+---+...........+-------------+...............BAR.................|
|.........|   |...........|             |...................................|
|...NAO...| C |...........|             +-----------------------------------+
|.........| L |...........|             |                      nc           |
|.....+---+ Y |....NWG....|             +-----------------+                 |
|.....|   |   |...........|    =NWY=    |       FIN       |                 |
|.....|   +---+...........|             +---------+-------+                 |
|.....|   |   |...........|             |         |.......|                 |
|.....| L | E |...........|             +-----+   |.......|                 |
|.....|=V=|=D=|...........|             |.....|   |.......|      =STP=      |
|.....| P | I +-----------+-------------+.SKA.|   |.......|                 |
|.....|   |   |.........................|.....| S |.......|                 |
|.+---+   +---+..........NTH............+-----+=W=|..GOB..|sc               |
|.|...|   | Y |.........................|     | E |.......|                 |
|.|...+---+ O |.....+---+-------+-------+     |   |.......|                 |
|.|...|   | R |.....|   | =HOL= |..HEL..|=DEN=|   |.......|                 |
|.|...| W +---+.....|   | +-----+-------+     |   |.......|                 |
|.|...| A | L |.....|   | |             |     |   |.......|                 |
|.|...| L |=O=|.....|   | |             +-----+---+---+---+-----------+     |
|.|.I.|   | N |.....|   | |    =KIE=    |.....BAL.....|      LVN      |     |
|.|.R.+---+---+.....|   | |             +-----+-------+---+---+-------+-----+
|.|.I.|.......|.....|   | |             |     |           |   |             |
|.|...|.......+-----+   +-+-+-----------+=BER=|    PRU    | W |    =MOS=    |
|.|...|.......|         |   |           |     |           |=A=|             |
|.|...|..ENG..|   =BEL= | R |           +-----+-----------+ R +-+-----------+
|.|...|.......|         | U |  =MUN=    |       SIL       |   | |           |
|.|...|.......+-------+ | H |           +-------------+---+---+ |           |
|.|...|.......|  PIC  | |   |           |             |       |U|           |
+-+---+---+---+-+---+-+-+---+-+-+-------+     BOH     |       |K|   =SEV=   |
|.........|     |   |         | |       |             |  GAL  |R|           |
|.........|     | P |         | |       +-------------+       | |           |
|.........|=BRE=|=A=|  BUR    | |  TYR  |    =VIE=    |       | |           |
|.........|     | R |       +-+ |       +-----------+-+---+---+-+-+-------+-+
|.........|     |   |       |SWZ|       |           |     |       |.......| |
|.........+-----+---+-+-----+-+-+-+-----+    =TRI=  |=BUD=|       |.......| |
|.........|           |       |   |     |           |     | =RUM= |.......| |
|.........|           |       | P |     +-------+-+-+-----+       |..BLA..| |
|.........|    GAS    | =MAR= | I |=VEN=|...ADR.| |       |       |.......| |
|...MAO...|           |       | E |     +-----+.| | =SER= +-------+.......|A|
|.........|           |       |   |     |     |.| |       |     ec|.......|R|
|.........+-----------+---+---+-+-+-+---+ APU |.|A+-------+ =BUL= +---+---+M|
|.........|nc             |.....| T | R |     |.|L|       |   sc  | C | A | |
|.........+-----+         |.....| U |=O=+---+ |.|B|       +-------+=O=|=N=| |
|.........|=POR=|   =SPA= |.GOL.| S | M | N | |.| | =GRE= |.......| N | K | |
|.........+-----+         |.....+-+-+---+=A=| |.| |       |.......+---+---+ |
|.........|sc           sc|.......|.....| P | |.| |       |..AEG..|       | |
|.........+---------------+-------+.TYS.+---+-+-+-+-------+.......| =SMY= +-+
|.........|...........WMD.........|.....|.................|.......|       |S|
|.........+-----------------+-----+-----+.......ION.......+-------+-------+Y|
|.........|         NAF     |  =TUN=    |.................|......EMD......|R|
+---------+-----------------+-----------+-----------------+---------------+-+
    """.strip('\n')

        # -------------------------------------------------------------
        # 2) Define row/column positions for each region label
        #    (You must figure these out by trial/error or counting lines)
        # -------------------------------------------------------------
        region_positions = {
            "STP": (2, 20),  # Example: row=2, col=20
            "NWG": (3, 5),
            "FIN": (2, 40),
            "SWE": (3, 50),
            # ... add all other territories
        }

        # -------------------------------------------------------------
        # 3) Create a mutable structure from the template
        #    (so we can overwrite certain positions)
        # -------------------------------------------------------------
        map_lines = [list(line) for line in ASCII_MAP_TEMPLATE.split('\n')]

        # -------------------------------------------------------------
        # 4) Prepare data: territory owners, units, etc.
        # -------------------------------------------------------------
        power_abbr = {
            'AUSTRIA': 'AUS',
            'ENGLAND': 'ENG',
            'FRANCE':  'FRA',
            'GERMANY': 'GER',
            'ITALY':   'ITA',
            'RUSSIA':  'RUS',
            'TURKEY':  'TUR',
            None:      '   '
        }

        # Who owns each supply center?
        territory_owners = {}
        for power_name, power in self.powers.items():
            for center in power.controlled_centers:
                territory_owners[center] = power_name

        # Which units are in which regions?
        units_by_location = {}
        for power_name, power in self.powers.items():
            for unit in power.units:
                if unit.region:
                    units_by_location[unit.region.name] = {
                        'type': unit.type.value,    # 'A' or 'F'
                        'power': power_name,
                        'dislodged': unit.dislodged
                    }

        # -------------------------------------------------------------
        # 5) Overlay territory labels, supply centers, and units
        # -------------------------------------------------------------
        def place_text(r, c, text):
            """Helper to place text at map_lines[r][c..] (if in range)."""
            if 0 <= r < len(map_lines):
                line = map_lines[r]
                for i, ch in enumerate(text):
                    if 0 <= c + i < len(line):
                        line[c + i] = ch

        for region_name, (row, col) in region_positions.items():
            region_label = region_name.upper()[:3]

            # (a) Place the region label
            place_text(row, col, region_label)

            # (b) If it's a supply center, add a marker after the label
            region_obj = self.map.regions.get(region_name)
            if region_obj and region_obj.is_supply_center:
                place_text(row, col + len(region_label), "*")

            # (c) If there's a unit, place it on the next line (row+1)
            unit_info = units_by_location.get(region_name)
            if unit_info:
                # Example format: "A-FRA" or "*F-TUR" if dislodged
                unit_str = f"{unit_info['type']}-{power_abbr[unit_info['power']]}"
                if unit_info['dislodged']:
                    unit_str = "*" + unit_str
                place_text(row + 1, col, unit_str)

        # -------------------------------------------------------------
        # 6) Convert the map back to a single string
        # -------------------------------------------------------------
        final_map_lines = ["".join(chars) for chars in map_lines]
        final_map = "\n".join(final_map_lines)

        # -------------------------------------------------------------
        # 7) (Optional) Add your legend and other info
        # -------------------------------------------------------------
        legend = [
            " +------------------------------------------------------+",
            " |                    MAP LEGEND                         |",
            " +------------------------------------------------------+",
            " |  * indicates a supply center.                         |",
            " |  A-FRA means an Army from France, etc.                |",
            " |  *A-GER means a dislodged Army from Germany.          |",
            " +------------------------------------------------------+",
            f" | PHASE: {self.season.value} {self.year} {self.phase.value}",
            f" | TURN: {self.turn_number}/{self.max_turns}",
            " +------------------------------------------------------+",
            " | POWER       SUPPLY CENTERS       UNITS               |",
        ]

        # Example: show each power's centers/units
        for power_name, power in self.powers.items():
            centers_count = len(power.controlled_centers)
            units_count   = len(power.units)
            legend.append(f" | {power_name:<12} {centers_count:^18} {units_count:^18} |")

        legend.append(" +------------------------------------------------------+")

        # -------------------------------------------------------------
        # 8) Return the combined map + legend
        # -------------------------------------------------------------
        return final_map + "\n\n" + "\n".join(legend) + "\n"
    
    def get_ascii_map_v3(self) -> str:
        """Generate a tile-based ASCII art representation of the current game state with improved spacing"""
        # Define power abbreviations
        power_abbr = {
            'AUSTRIA': 'AUS',
            'ENGLAND': 'ENG',
            'FRANCE': 'FRA',
            'GERMANY': 'GER',
            'ITALY': 'ITA',
            'RUSSIA': 'RUS',
            'TURKEY': 'TUR',
            None: '   '
        }
        
        # Create territory ownership mapping
        territory_owners = {}
        for power_name, power in self.powers.items():
            for center in power.controlled_centers:
                territory_owners[center] = power_name
        
        # Create unit location mapping
        units_by_location = {}
        for power_name, power in self.powers.items():
            for unit in power.units:
                if unit.region:
                    units_by_location[unit.region.name] = {
                        'type': unit.type.value,
                        'power': power_name,
                        'dislodged': unit.dislodged
                    }
        
        # Create a tile for each territory
        def create_territory_box(name):
            """Create a text box representing a territory"""
            if not name or name not in self.map.regions:
                return ["          ", "          ", "          ", "          ", "          ", "          ", "          "]
                
            region = self.map.regions[name]
            is_sc = region.is_supply_center
            owner = territory_owners.get(name, None)
            owner_abbr = power_abbr.get(owner, '   ')
            
            # Unit information
            unit_info = units_by_location.get(name, None)
            if unit_info:
                unit_display = f"{unit_info['type']}-{power_abbr[unit_info['power']]}"
                if unit_info['dislodged']:
                    unit_display = f"*{unit_display}"
                else:
                    unit_display = f" {unit_display}"
            else:
                unit_display = "     "
            
            # Create box
            line1 = f"+--------+"
            line2 = f"|  {name:^4}  |"
            line3 = f"|        |"
            line4 = f"|{('SC' if is_sc else '  '):^8}|"
            line5 = f"|{unit_display:^8}|"
            line6 = f"|{owner_abbr:^8}|"
            line7 = f"+--------+"
            
            return [line1, line2, line3, line4, line5, line6, line7]
        
        # Define regions by geographic area for layout
        map_layout = [
            # North
            [None, "BAR", "STP", None, None, "FIN", None],
            ["NAO", "NWG", "NTH", "SKA", "BOT", "SWE", None],
            ["IRI", "CLY", "EDI", "DEN", "BAL", "LVN", "MOS"],
            [None, "LVP", "YOR", "HEL", "BER", "PRU", "WAR"],
            
            # Central Europe
            ["MAO", "WAL", "LON", "HOL", "KIE", "SIL", "GAL", "UKR"],
            ["BRE", "ENG", "BEL", "RUH", "MUN", "BOH", "VIE", "RUM"],
            ["GAS", "PAR", "BUR", "TYR", "TRI", "BUD", "SER", "SEV"],
            ["SPA", "MAR", "PIE", "VEN", "ADR", "ALB", "BUL", "BLA"],
            
            # Mediterranean
            ["POR", "WES", "LYO", "TUS", "ROM", "ION", "GRE", "AEG"],
            ["NAF", "TYS", "APU", "NAP", "EAS", "CON", "ANK", "ARM"],
            ["TUN", None, None, None, "SYR", "SMY", None, None],
        ]
        
        # Generate the map tiles
        tile_grid = []
        for row in map_layout:
            row_tiles = []
            for region in row:
                row_tiles.append(create_territory_box(region))
            tile_grid.append(row_tiles)
        
        # Combine tiles into a map
        map_lines = []
        for row_idx, row in enumerate(tile_grid):
            # Each tile has 7 lines
            for line_idx in range(7):
                line = ""
                for tile in row:
                    if line_idx < len(tile):
                        line += tile[line_idx] + "  "
                    else:
                        line += "            "
                map_lines.append(line)
            # Add space between rows
            map_lines.append("")
        
        # Create legend with improved formatting
        legend = [
            "+-------------------------------------------------------+",
            "|                     TERRITORY FORMAT                  |",
            "+-------------------------------------------------------+",
            "| +--------+                                           |",
            "| |  NAME  |  <- Territory name (3-letter code)        |",
            "| |        |                                           |",
            "| |   SC   |  <- Supply center (if present)            |",
            "| |  X-YYY |  <- Unit type and power (X=A/F, YYY=power)|",
            "| |  ZZZ   |  <- Controlling power (ZZZ=power)         |",
            "| +--------+                                           |",
            "|                                                       |",
            "| Unit Format:   A-ENG = Army England                  |",
            "|                F-RUS = Fleet Russia                  |",
            "|                *F-TUR = Dislodged Fleet Turkey       |",
            "+-------------------------------------------------------+",
            "|           CURRENT GAME STATE                          |",
            "+-------------------------------------------------------+",
            f"| PHASE: {self.season.value} {self.year} {self.phase.value}",
            f"| TURN: {self.turn_number}/{self.max_turns}",
            "+-------------------------------------------------------+",
            "| POWER       SUPPLY CENTERS       UNITS                |",
        ]
        
        # Add power statistics with better spacing
        for power_name, power in self.powers.items():
            centers = len(power.controlled_centers)
            units = len(power.units)
            legend.append(f"| {power_name:<12} {centers:^18} {units:^18} |")
        
        legend.append("+-------------------------------------------------------+")
        
        # Add key connection information
        connections = [
            "KEY STRATEGIC REGIONS AND CONNECTIONS:",
            "",
            "STRAITS:",
            "• Denmark (DEN) - Connects North Sea (NTH) to Baltic Sea (BAL)",
            "• Constantinople (CON) - Connects Black Sea (BLA) to Aegean Sea (AEG)",
            "• Bulgaria (BUL) - Has separate coasts on Black Sea and Aegean Sea",
            "",
            "STRATEGIC WATERWAYS:",
            "• English Channel (ENG) - Key waterway between Britain and mainland Europe",
            "• Mid-Atlantic Ocean (MAO) - Critical passage to Western Mediterranean",
            "• Tyrrhenian Sea (TYS) - Controls access to Italian supply centers",
            "• Ionian Sea (ION) - Strategic Mediterranean crossroads",
            "",
            "CRITICAL LAND ROUTES:",
            "• Burgundy (BUR) - Controls movement through Western Europe",
            "• Tyrolia (TYR) - Mountain pass connecting Germany, Austria and Italy",
            "• Galicia (GAL) - Key buffer zone between Russia, Austria and Germany",
            "• Ukraine (UKR) - Controls Eastern European approaches",
            "",
            "DEFENSIBLE POSITIONS:",
            "• Munich (MUN) - Protects Southern Germany",
            "• Vienna (VIE) - Central to Austrian defense",
            "• Moscow (MOS) - Russian heartland",
            "• Constantinople (CON) - Turkish stronghold between Europe and Asia"
        ]
        
        # Combine everything
        return "\n".join(map_lines) + "\n\n" + "\n".join(legend) + "\n\n" + "\n".join(connections)            

    def get_ascii_map_v4(self) -> str:
        """Generate a tile-based ASCII map with territory connections"""
        # Define power abbreviations
        power_abbr = {
            'AUSTRIA': 'AUS',
            'ENGLAND': 'ENG',
            'FRANCE': 'FRA',
            'GERMANY': 'GER',
            'ITALY': 'ITA',
            'RUSSIA': 'RUS',
            'TURKEY': 'TUR',
            None: '   '
        }
        
        # Create territory ownership mapping
        territory_owners = {}
        for power_name, power in self.powers.items():
            for center in power.controlled_centers:
                territory_owners[center] = power_name
        
        # Create unit location mapping
        units_by_location = {}
        for power_name, power in self.powers.items():
            for unit in power.units:
                if unit.region:
                    units_by_location[unit.region.name] = {
                        'type': unit.type.value,
                        'power': power_name,
                        'dislodged': unit.dislodged
                    }
        
        # Create a tile for each territory
        def create_territory_box(name):
            """Create a text box representing a territory"""
            if not name or name not in self.map.regions:
                return ["     ", "     ", "     ", "     "]
                
            region = self.map.regions[name]
            is_sc = region.is_supply_center
            owner = territory_owners.get(name, None)
            owner_abbr = power_abbr.get(owner, '   ')
            
            # Unit information
            unit_info = units_by_location.get(name, None)
            if unit_info:
                unit_display = f"{unit_info['type']}-{power_abbr[unit_info['power']][:1]}"
                if unit_info['dislodged']:
                    unit_display = f"*{unit_display}"
                else:
                    unit_display = f" {unit_display}"
            else:
                unit_display = "    "
            
            # Create box
            line1 = f"+-----+"
            line2 = f"|{name:^5}|" 
            line3 = f"|{('SC' if is_sc else '  '):^5}|"
            line4 = f"|{unit_display:^5}|"
            line5 = f"|{owner_abbr:^5}|"
            line6 = f"+-----+"
            
            return [line1, line2, line3, line4, line5, line6]
        
        # Define regions by geographic area for layout
        map_layout = [
            # North
            [None, "BAR", "STP", None, None],
            ["NAO", "NWG", "NTH", "SKA", "BOT"],
            ["IRI", "CLY", "EDI", "DEN", "BAL"],
            [None, "LVP", "YOR", "HEL", "BER"],
            
            # Central Europe
            ["MAO", "WAL", "LON", "HOL", "KIE"],
            ["BRE", "ENG", "BEL", "RUH", "MUN"],
            ["GAS", "PAR", "BUR", "BOH", "VIE"],
            ["SPA", "MAR", "PIE", "TYR", "TRI"],
            
            # Eastern Europe
            [None, "FIN", "SWE", "LVN", "MOS"],
            [None, None, "PRU", "WAR", "UKR"],
            [None, None, "SIL", "GAL", "RUM"],
            [None, None, "SER", "BUD", "SEV"],
            
            # Mediterranean
            ["POR", "WES", "LYO", "VEN", "ADR"],
            ["NAF", "TYS", "TUS", "ROM", "ALB"],
            ["TUN", "ION", "NAP", "GRE", "AEG"],
            [None, "EAS", None, "BUL", "BLA"],
            
            # Near East
            [None, None, "SYR", "CON", "ANK"],
            [None, None, None, None, "SMY"]
        ]
        
        # Generate the map tiles
        tile_grid = []
        for row in map_layout:
            row_tiles = []
            for region in row:
                row_tiles.append(create_territory_box(region))
            tile_grid.append(row_tiles)
        
        # Combine tiles into a map
        map_lines = []
        for row_idx, row in enumerate(tile_grid):
            # Each tile has 6 lines
            for line_idx in range(6):
                line = ""
                for tile in row:
                    if line_idx < len(tile):
                        line += tile[line_idx]
                    else:
                        line += "      "
                map_lines.append(line)
        
        # Add connections between key territories
        # (This could be expanded with actual connections from the adjacency data)
        connections = [
            "KEY CONNECTIONS:",
            "Water regions connect to adjacent coastal territories",
            "Land regions connect to adjacent territories",
            "",
            "IMPORTANT STRAITS:",
            "- Denmark (DEN): Connects NTH to BAL",
            "- Constantinople (CON): Connects BLA to AEG",
            "- Bulgaria (BUL): Has separate coasts on BLA and AEG",
            "- Spain (SPA): Has separate coasts on MAO and WES",
            "- St. Petersburg (STP): Has separate coasts on BAR and BOT"
        ]
        
        # Create legend
        legend = [
            "+---------------------------------------+",
            "| TERRITORY FORMAT                      |",
            "| +-----+                              |",
            "| |NAME |  <- Territory name           |",
            "| | SC  |  <- Supply center (if shown) |",
            "| | A-P |  <- Unit type and power      |",
            "| |OWNER|  <- Controlling power        |",
            "| +-----+                              |",
            "|                                      |",
            "| Unit Format: A-P = Army/Fleet-Power  |",
            "| * = Dislodged unit                   |",
            "+---------------------------------------+",
            "| POWER       SUPPLY CENTERS    UNITS   |"
        ]
        
        # Add power statistics
        for power_name, power in self.powers.items():
            centers = len(power.controlled_centers)
            units = len(power.units)
            legend.append(f"| {power_name:<10} {centers:^15} {units:^7} |")
        
        legend.append("+---------------------------------------+")
        
        # Add game status
        status = [
            f"GAME STATUS: {self.season.value} {self.year} {self.phase.value}",
            f"TURN: {self.turn_number}/{self.max_turns}"
        ]
        
        # Combine everything
        return "\n".join(map_lines) + "\n\n" + "\n".join(legend) + "\n\n" + "\n".join(connections) + "\n\n" + "\n".join(status)

    def get_ascii_map_v5(self) -> str:
        """Render the current game state as an ASCII map"""
        values = {}
        
        def initialize_empty_values():
            # Get all placeholder patterns from map_fstring
            import re
            placeholders = re.findall(r'{([^}]+)}', DIPLOMACY_MAP_TEMPLATE)
            for p in placeholders:
                values[p] = "         "  # 9 spaces

        def pad_center(text: str, width: int = 9) -> str:
            text = text[:width]  # Truncate if too long
            padding = width - len(text)
            left_pad = padding // 2
            right_pad = padding - left_pad
            return " " * left_pad + text + " " * right_pad

        def format_region(region_code: str, region: Region) -> None:
            """Format a single region's display values"""
            # Row 1: Region abbreviation (centered)
            values[f"{region_code}_nam"] = pad_center(region_code.upper())
            
            # Row 2: Supply center info
            sc_info = ""
            if region.is_supply_center:
                if region.owner:
                    sc_info = f"SC {region.owner[:3]}"
                else:
                    sc_info = "SC"
            values[f"{region_code}_sc_"] = pad_center(sc_info)
            
            # Row 3: Unit info
            unit_info = ""
            if region.unit:
                prefix = "*" if region.unit.dislodged else ""
                unit_info = f"{prefix}{region.unit.type.value} {region.unit.power[:3]}"
            values[f"{region_code}_uni"] = pad_center(unit_info)

        # Initialize empty values
        initialize_empty_values()
        
        # Process regions
        for region_code, region in self.map.regions.items():
            region_code = region_code.lower()
            format_region(region_code, region)
        
        # Add power summary values with consistent padding
        power_codes = ['fra', 'eng', 'ger', 'aus', 'rus', 'tur']
        for power_code in power_codes:
            # Default to padded spaces
            values[f"{power_code}_scs"] = " " * 9  # 9 spaces for supply centers
            values[f"{power_code}_uns"] = " " * 9  # 9 spaces for units
            
            # If power exists, update with actual values
            power_name = {'fra': 'FRANCE', 'eng': 'ENGLAND', 'ger': 'GERMANY',
                        'aus': 'AUSTRIA', 'rus': 'RUSSIA', 'tur': 'TURKEY'}[power_code].upper()
            
            for power in self.powers.values():
                if power.name == power_name:
                    sc_count = len(power.controlled_centers)
                    unit_count = len(power.units)
                    values[f"{power_code}_scs"] = str(sc_count).center(9)
                    values[f"{power_code}_uns"] = str(unit_count).center(9)
                    break
        
        # Apply the values to the template
<<<<<<< HEAD
        return DIPLOMACY_MAP_TEMPLATE.format(**values)
=======
        return DIPLOMACY_MAP_TEMPLATE.format(**values)
>>>>>>> 9f074857
<|MERGE_RESOLUTION|>--- conflicted
+++ resolved
@@ -1783,6 +1783,7 @@
         # -------------------------------------------------------------
         map_lines = [list(line) for line in ASCII_MAP_TEMPLATE.split('\n')]
 
+
         # -------------------------------------------------------------
         # 4) Prepare data: territory owners, units, etc.
         # -------------------------------------------------------------
@@ -1877,6 +1878,7 @@
         legend.append(" +------------------------------------------------------+")
 
         # -------------------------------------------------------------
+
         # 8) Return the combined map + legend
         # -------------------------------------------------------------
         return final_map + "\n\n" + "\n".join(legend) + "\n"
@@ -2283,8 +2285,74 @@
                     break
         
         # Apply the values to the template
-<<<<<<< HEAD
         return DIPLOMACY_MAP_TEMPLATE.format(**values)
-=======
-        return DIPLOMACY_MAP_TEMPLATE.format(**values)
->>>>>>> 9f074857
+
+
+    def get_ascii_map_v5(self) -> str:
+        """Render the current game state as an ASCII map"""
+        values = {}
+        
+        def initialize_empty_values():
+            # Get all placeholder patterns from map_fstring
+            import re
+            placeholders = re.findall(r'{([^}]+)}', DIPLOMACY_MAP_TEMPLATE)
+            for p in placeholders:
+                values[p] = "         "  # 9 spaces
+
+        def pad_center(text: str, width: int = 9) -> str:
+            text = text[:width]  # Truncate if too long
+            padding = width - len(text)
+            left_pad = padding // 2
+            right_pad = padding - left_pad
+            return " " * left_pad + text + " " * right_pad
+
+        def format_region(region_code: str, region: Region) -> None:
+            """Format a single region's display values"""
+            # Row 1: Region abbreviation (centered)
+            values[f"{region_code}_nam"] = pad_center(region_code.upper())
+            
+            # Row 2: Supply center info
+            sc_info = ""
+            if region.is_supply_center:
+                if region.owner:
+                    sc_info = f"SC {region.owner[:3]}"
+                else:
+                    sc_info = "SC"
+            values[f"{region_code}_sc_"] = pad_center(sc_info)
+            
+            # Row 3: Unit info
+            unit_info = ""
+            if region.unit:
+                prefix = "*" if region.unit.dislodged else ""
+                unit_info = f"{prefix}{region.unit.type.value} {region.unit.power[:3]}"
+            values[f"{region_code}_uni"] = pad_center(unit_info)
+
+        # Initialize empty values
+        initialize_empty_values()
+        
+        # Process regions
+        for region_code, region in self.map.regions.items():
+            region_code = region_code.lower()
+            format_region(region_code, region)
+        
+        # Add power summary values with consistent padding
+        power_codes = ['fra', 'eng', 'ger', 'aus', 'rus', 'tur']
+        for power_code in power_codes:
+            # Default to padded spaces
+            values[f"{power_code}_scs"] = " " * 9  # 9 spaces for supply centers
+            values[f"{power_code}_uns"] = " " * 9  # 9 spaces for units
+            
+            # If power exists, update with actual values
+            power_name = {'fra': 'FRANCE', 'eng': 'ENGLAND', 'ger': 'GERMANY',
+                        'aus': 'AUSTRIA', 'rus': 'RUSSIA', 'tur': 'TURKEY'}[power_code].upper()
+            
+            for power in self.powers.values():
+                if power.name == power_name:
+                    sc_count = len(power.controlled_centers)
+                    unit_count = len(power.units)
+                    values[f"{power_code}_scs"] = str(sc_count).center(9)
+                    values[f"{power_code}_uns"] = str(unit_count).center(9)
+                    break
+        
+        # Apply the values to the template
+        return DIPLOMACY_MAP_TEMPLATE.format(**values)